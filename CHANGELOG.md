--- conflicted
+++ resolved
@@ -2,13 +2,10 @@
 
 UNRELEASED
 
-<<<<<<< HEAD
 - Fix an error in merged all branches logic
   https://gitlab.com/gitlab-org/gitaly/merge_requests/517
-=======
 - Allow RemoteService.AddRemote to receive several mirror_refmaps
   https://gitlab.com/gitlab-org/gitaly/merge_requests/513
->>>>>>> 5832588a
 - Update vendored gitlab_git to 33cea50976
   https://gitlab.com/gitlab-org/gitaly/merge_requests/518
 - Update vendored gitlab_git to bce886b776a
