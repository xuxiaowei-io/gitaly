package featureflag

type FeatureFlag struct {
	Name        string `json:"name"`
	OnByDefault bool   `json:"on_by_default"`
}

// A set of feature flags used in Gitaly and Praefect.
// In order to support coverage of combined features usage all feature flags should be marked as enabled for the test.
// NOTE: if you add a new feature flag please add it to the `All` list defined below.
var (
	// GoUpdateRemoteMirror enables the Go implementation of UpdateRemoteMirror
	GoUpdateRemoteMirror = FeatureFlag{Name: "go_update_remote_mirror", OnByDefault: true}
	// FetchInternalRemoteErrors makes FetchInternalRemote return actual errors instead of a boolean
	FetchInternalRemoteErrors = FeatureFlag{Name: "fetch_internal_remote_errors", OnByDefault: false}
	// LFSPointersPipeline enables the alternative pipeline implementation of LFS-pointer
	// related RPCs.
	LFSPointersPipeline = FeatureFlag{Name: "lfs_pointers_pipeline", OnByDefault: false}
<<<<<<< HEAD
	// GoSetConfig enables git2go implementation of SetConfig.
	GoSetConfig = FeatureFlag{Name: "go_set_config", OnByDefault: false}
=======
	// CreateRepositoryFromBundleAtomicFetch will add the `--atomic` flag to git-fetch(1) in
	// order to reduce the number of transactional votes.
	CreateRepositoryFromBundleAtomicFetch = FeatureFlag{Name: "create_repository_from_bundle_atomic_fetch", OnByDefault: false}
	ResolveConflictsWithHooks             = FeatureFlag{Name: "resolve_conflicts_with_hooks", OnByDefault: false}
	// ReplicateRepositoryDirectFetch will cause the ReplicateRepository RPC to perform fetches
	// via a direct call instead of doing an RPC call to its own server. This fixes calls of
	// `ReplicateRepository()` in case it's invoked via Praefect with transactions enabled.
	ReplicateRepositoryDirectFetch = FeatureFlag{Name: "replicate_repository_direct_fetch", OnByDefault: false}
>>>>>>> 6ee267a0
)

// All includes all feature flags.
var All = []FeatureFlag{
	GoUpdateRemoteMirror,
	FetchInternalRemoteErrors,
	LFSPointersPipeline,
<<<<<<< HEAD
	GoSetConfig,
=======
	CreateRepositoryFromBundleAtomicFetch,
	ResolveConflictsWithHooks,
	ReplicateRepositoryDirectFetch,
>>>>>>> 6ee267a0
}<|MERGE_RESOLUTION|>--- conflicted
+++ resolved
@@ -16,10 +16,8 @@
 	// LFSPointersPipeline enables the alternative pipeline implementation of LFS-pointer
 	// related RPCs.
 	LFSPointersPipeline = FeatureFlag{Name: "lfs_pointers_pipeline", OnByDefault: false}
-<<<<<<< HEAD
 	// GoSetConfig enables git2go implementation of SetConfig.
 	GoSetConfig = FeatureFlag{Name: "go_set_config", OnByDefault: false}
-=======
 	// CreateRepositoryFromBundleAtomicFetch will add the `--atomic` flag to git-fetch(1) in
 	// order to reduce the number of transactional votes.
 	CreateRepositoryFromBundleAtomicFetch = FeatureFlag{Name: "create_repository_from_bundle_atomic_fetch", OnByDefault: false}
@@ -28,7 +26,6 @@
 	// via a direct call instead of doing an RPC call to its own server. This fixes calls of
 	// `ReplicateRepository()` in case it's invoked via Praefect with transactions enabled.
 	ReplicateRepositoryDirectFetch = FeatureFlag{Name: "replicate_repository_direct_fetch", OnByDefault: false}
->>>>>>> 6ee267a0
 )
 
 // All includes all feature flags.
@@ -36,11 +33,8 @@
 	GoUpdateRemoteMirror,
 	FetchInternalRemoteErrors,
 	LFSPointersPipeline,
-<<<<<<< HEAD
 	GoSetConfig,
-=======
 	CreateRepositoryFromBundleAtomicFetch,
 	ResolveConflictsWithHooks,
 	ReplicateRepositoryDirectFetch,
->>>>>>> 6ee267a0
 }